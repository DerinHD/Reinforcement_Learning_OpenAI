--- conflicted
+++ resolved
@@ -155,13 +155,8 @@
             print("Invalid file name. Try again\n")
 
     # 2. Load environment and model
-<<<<<<< HEAD
     env, _ = settings.load_environment(input_trained_model)
     model = settings.load_model(input_trained_model)
-=======
-    env = settings.load_environment(input_trained_model)
-    model = settings.load_model(f"../trained_models/{input_trained_model}")
->>>>>>> 1a42abce
 
     print("Run an episode")
 
@@ -235,11 +230,7 @@
         print("Run an episode")
 
     # Load environment with GUI visualization
-<<<<<<< HEAD
     env, _ = settings.load_environment(f"../demonstration_data/{input_foldername}")
-=======
-    env = settings.load_environment(f"../demonstration_data/{input_foldername}")
->>>>>>> 1a42abce
 
     # key list
     key_to_action = {
@@ -256,27 +247,16 @@
         #...
     }
 
-<<<<<<< HEAD
-=======
-    print("Actions available:")
-    action_names = settings.get_action_names(environment_name)
-    for key, value in action_names.items():
-        print(f"Action index: {key}, value: {value}")
-
->>>>>>> 1a42abce
 
     # Run a specific number of episodes to generate demonstration data
     demonstration_data = []
     done = False
     while not done:
-<<<<<<< HEAD
         print("Actions available:")
         action_names = settings.get_action_names(environment_name)
         for key, value in action_names.items():
             print(f"Action index: {key}, value: {value}")
 
-=======
->>>>>>> 1a42abce
         obs,_ = env.reset()
         transitions = {}
         i = 0
@@ -303,11 +283,7 @@
                         i +=1
         
         demonstration_data.append(transitions)
-<<<<<<< HEAD
         input_done = helper.get_valid_input("\nDo you want to play another episode? \n1)Yes\n2)No", ["1", "2"])
-=======
-        input_done = helper.get_valid_input("Do you want to play another episode? \n1)Yes\n2)No", ["1", "2"])
->>>>>>> 1a42abce
 
         if input_done == "2":
             done = True
@@ -317,7 +293,6 @@
 
     print("Finish")
 
-<<<<<<< HEAD
 
 def show_demonstration_data():
     input_folder_name = None
@@ -341,8 +316,6 @@
         print(f"Episode {i}:\n")
         print(f"{episode} \n")
 
-=======
->>>>>>> 1a42abce
 def main():
     logo = """
   _____  _         ____                              _____    _____          _      _                    
@@ -362,30 +335,26 @@
     
     print(logo+welcomeText)
 
-<<<<<<< HEAD
     input_train_or_evaluate = helper.get_valid_input("Choose one of the following options?  \
                                                      \n1)Train an agent \
                                                      \n2)Evaluate an agent \
                                                      \n3)Create demonstration data \
                                                      \n4)Show demonstration data\n", \
                                                      ["1","2", "3", "4"])
-=======
-    input_train_or_evaluate = helper.get_valid_input("Choose one of the following options? \n1)Train an agent \n2)Evaluate an agent \n3)Create demonstration data", ["1","2", "3"])
->>>>>>> 1a42abce
     
     if input_train_or_evaluate == "1":
         train() 
     elif input_train_or_evaluate == "2":
         evaluate() 
-<<<<<<< HEAD
     elif input_train_or_evaluate == "3":
         create_demonstration_data()
     else:
         show_demonstration_data() 
-=======
-    else:
-        create_demonstration_data() 
->>>>>>> 1a42abce
 
 if __name__ == "__main__":
-    main()+    main()
+
+
+
+
+
